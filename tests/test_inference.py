--- conflicted
+++ resolved
@@ -142,7 +142,6 @@
         dated_ts = tsdate.date(ts, Ne=1, mutation_rate=10)
         self.ts_equal_except_times(ts, dated_ts)
 
-<<<<<<< HEAD
     def test_half_dangling_node(self):
         dangling_node_ts, dangling_node = utility_functions.half_dangling_ts()
         dated_ts = tsdate.date(dangling_node_ts, Ne=1)
@@ -157,7 +156,7 @@
         dangling_node_ts, dangling_node = utility_functions.dangling_missing_ts()
         self.assertRaises(RuntimeError, tsdate.date, dangling_node_ts, Ne=1)
         # self.ts_equal_except_times(dangling_node_ts, dated_ts)
-=======
+
     def test_fails_multi_root(self):
         ts = msprime.simulate(8, mutation_rate=2, random_seed=2)
         tree = ts.first()
@@ -170,7 +169,6 @@
                     continue
             tables.edges.add_row(*row)
         self.assertRaises(ValueError, tsdate.date, tables.tree_sequence(), 1, 2)
->>>>>>> d9de0775
 
     def test_non_contemporaneous(self):
         samples = [
